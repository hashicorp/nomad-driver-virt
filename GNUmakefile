--- conflicted
+++ resolved
@@ -4,11 +4,6 @@
 THIS_OS := $(shell uname | cut -d- -f1)
 THIS_ARCH := $(shell uname -m)
 GO_MODULE = github.com/hashicorp/nomad-driver-virt
-
-# build date is based on most recent commit, in RFC3339 format
-#BUILD_DATE ?= $(shell TZ=UTC0 git show -s --format=%cd --date=format-local:'%Y-%m-%dT%H:%M:%SZ' HEAD)
-#BUILD_DATE_FLAG = $(GO_MODULE)/version.BuildDate=$(BUILD_DATE)
-#GO_LDFLAGS = -X $(GIT_COMMIT_FLAG) -X $(BUILD_DATE_FLAG)
 
 # CGO is required due to libvirt.
 CGO_ENABLED = 1
@@ -21,7 +16,6 @@
 
 default: check-go-mod lint test build
 
-<<<<<<< HEAD
 ifeq (Linux,$(THIS_OS))
 ALL_TARGETS = linux_amd64 \
 	linux_arm64 
@@ -33,13 +27,13 @@
 endif
 
 SUPPORTED_OSES = Linux
-=======
+
 .PHONY: clean
 clean: ## Remove build artifacts
 	@echo "==> Removing build artifact..."
 	@rm -rf build/${PLUGIN_BINARY}
 	@echo "==> Done"
->>>>>>> edbe4a7a
+
 
 .PHONY: copywrite-headers
 copywrite-headers: ## Ensure files have the copywrite header
